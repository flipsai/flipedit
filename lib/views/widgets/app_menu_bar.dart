--- conflicted
+++ resolved
@@ -407,33 +407,6 @@
             ],
           ),
           const SizedBox(width: 8),
-<<<<<<< HEAD
-          DropDownButton(
-            title: const Text('View'),
-            items: [
-              MenuFlyoutItem(
-                leading:
-                    isInspectorVisible
-                        ? const Icon(FluentIcons.check_mark)
-                        : null,
-                text: const Text('Inspector'),
-                onPressed: () => widget.editorVm.toggleInspector(),
-              ),
-              MenuFlyoutItem(
-                leading:
-                    isTimelineVisible ? const Icon(FluentIcons.check_mark) : null,
-                text: const Text('Timeline'),
-                onPressed: () => widget.editorVm.toggleTimeline(),
-              ),
-              MenuFlyoutItem(
-                leading:
-                    isPreviewVisible ? const Icon(FluentIcons.check_mark) : null,
-                text: const Text('Preview'),
-                onPressed: () => widget.editorVm.togglePreview(),
-              ),
-            ],
-          ),
-=======
           // Wrap the entire DropDownButton with ValueListenableBuilders
           ValueListenableBuilder<bool>(
             valueListenable: widget.editorVm.isInspectorVisibleNotifier,
@@ -477,7 +450,6 @@
               ); // End of ValueListenableBuilder for Timeline
             },
           ), // End of ValueListenableBuilder for Inspector
->>>>>>> b67a8064
         ],
       ),
     );
